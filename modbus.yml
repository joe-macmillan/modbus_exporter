--- conflicted
+++ resolved
@@ -12,14 +12,8 @@
         labels:
           phase: "1"
         # Register address.
-<<<<<<< HEAD
-        address: 30022
-        # Datatypes allowed: bool, int16, uint16, int32, uint32, 
-        # int64, uint64, float16 (not implemented), float32, float64
-=======
         address: 300022
         # Datatypes allowed: bool, int16, uint16, float16, float32
->>>>>>> 11a54389
         dataType: int16
         # Endianness allowed: big, little, mixed, yolo 
         # Optional. If not defined: big.
